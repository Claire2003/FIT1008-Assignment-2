--- conflicted
+++ resolved
@@ -240,7 +240,6 @@
         """
         key1, key2 = key
 
-<<<<<<< HEAD
         # if self.__contains__(key): 
         # Cant have contains inside of getitem method as it makes recursive structure, infinite calls
         # Contains should be used in a diff way. 
@@ -251,10 +250,6 @@
             value = entry_value.__getitem__(key2)
         return value
         # raise KeyError(key1)
-=======
-        table_position, sub_table_position = self._linear_probe(key1, key2, False)
-        return self.table[table_position][1].array[1]
->>>>>>> 9147eee8
 
     def __setitem__(self, key: tuple[K1, K2], data: V) -> None:
         """
